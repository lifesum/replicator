package client

import (
	"fmt"
	"time"

	"github.com/elsevier-core-engineering/replicator/helper"
	"github.com/elsevier-core-engineering/replicator/logging"
	"github.com/elsevier-core-engineering/replicator/replicator/structs"
	nomad "github.com/hashicorp/nomad/api"
	nomadStructs "github.com/hashicorp/nomad/nomad/structs"
	"github.com/mitchellh/hashstructure"
	"github.com/mitchellh/mapstructure"
)

// NodeWathcher is the method Replicator uses to perform discovery of all
// worker pool nodes in the Nomad cluster.
func (c *nomadClient) NodeWatcher(nodeRegistry *structs.NodeRegistry) {
	q := &nomad.QueryOptions{WaitIndex: 1, AllowStale: true}

	for {
		nodes, meta, err := c.nomad.Nodes().List(q)
		if err != nil {
			logging.Error("client/node_discovery: failed to retrieve nodes from "+
				"the Nomad API: %v", err)

			// Sleep as we don't want to retry the API call as fast as Go possibly can.
			time.Sleep(20 * time.Second)
			continue
		}

		if meta.LastIndex <= nodeRegistry.LastChangeIndex {
			logging.Debug("client/node_discovery: blocking query timed out, " +
				"restarting node discovery watcher")
			continue
		}

		for _, node := range nodes {
<<<<<<< HEAD
			if node.Drain == true && node.Status == nomadStructs.NodeStatusReady {
=======
			if node.ModifyIndex <= nodeRegistry.LastChangeIndex {
				continue
			}

			// BUG (e.westfall): We should check for drain mode and status ready.
			// Deregister the node if it has been placed in drain mode.
			if node.Drain == true {
>>>>>>> e0c43d97
				logging.Warning("client/node_discovery: node %v has been placed in "+
					"drain mode, initiating deregistration of the node", node.ID)

				Deregister(node.ID, nodeRegistry)
				continue
			}

			switch node.Status {

			// If the node is in a ready state, determine if scaling has been
			// enabled. If so, register the node, otherwise deregister the node.
			case structs.NodeStatusReady:
				// Retrieve detailed node information to obtain meta configuration
				// parameters from the client stanza of the agent.
				nodeRecord, _, err := c.nomad.Nodes().Info(node.ID, &nomad.QueryOptions{})
				if err != nil {
					logging.Error("client/node_discovery: an error occured while "+
						"attempting to retrieve node configuration details: %v", err)
					continue
				}

				// Retrieve node details and process the scaling configuration.
				nodeConfig, err := ProcessNodeConfig(nodeRecord)
				if err != nil {
					logging.Debug("client/node_discovery: an error occurred while "+
						"attempting to process the node configuration: %v", err)

					// If the node has been previously observed and registered, it
					// should be deregistered.
					if _, ok := nodeRegistry.RegisteredNodes[node.ID]; ok {
						Deregister(node.ID, nodeRegistry)
					}

					continue
				}

				Register(nodeRecord, nodeConfig, nodeRegistry)
				if !nodeConfig.ScalingEnabled {
					logging.Debug("client/node_discovery: scaling has been disabled "+
						"on node %v, initiating deregistration of the node", node.ID)
					Deregister(node.ID, nodeRegistry)
				}

			// If the node is down, deregister the node.
			case structs.NodeStatusDown:
				// BUG (e.westfall): We should not log like this as we will always
				// see nodes that are down until they are reaped. Consider checking
				// the meta index of each node.
				logging.Warning("client/node_discovery: node %v is down, initiating "+
					"deregistration of the node", node.ID)
				Deregister(node.ID, nodeRegistry)
			}
		}

		// Report discovered worker pools and their registered nodes.
		if updated := NodeRegistryUpdated(nodeRegistry); updated {
			nodeRegistry.Lock.Lock()
			for _, workerPool := range nodeRegistry.WorkerPools {
				nodes := make([]string, 0, len(workerPool.Nodes))
				for k := range workerPool.Nodes {
					nodes = append(nodes, k)
				}

				logging.Info("client/node_discovery: worker pool %v has %v healthy "+
					"nodes configured for scaling: %v", workerPool.Name,
					len(workerPool.Nodes), nodes)
			}
			nodeRegistry.Lock.Unlock()
		}

		// Update the last change indices to ensure our blocking query can
		// detect future node changes.
		nodeRegistry.Lock.Lock()
		nodeRegistry.LastChangeIndex = meta.LastIndex
		q.WaitIndex = meta.LastIndex
		nodeRegistry.Lock.Unlock()
	}
}

// ProcessNodeConfig retrieves detailed information about a node and processes
// configuration details. If the meta configuration parameters required for
// scaling and identification of the associated worker pool are successfully
// processed, they are returned.
func ProcessNodeConfig(node *nomad.Node) (pool *structs.WorkerPool, err error) {

	// Create a new worker pool record to hold processed meta
	// configuration parameters.
	result := &structs.WorkerPool{
		Nodes: make(map[string]*nomad.Node),
	}

	// Required meta configuration keys.
	requiredKeys := []string{
		"replicator_cooldown",
		"replicator_enabled",
		"replicator_max",
		"replicator_min",
		"replicator_node_fault_tolerance",
		"replicator_notification_uid",
		"replicator_region",
		"replicator_retry_threshold",
		"replicator_scaling_threshold",
		"replicator_worker_pool",
	}

	// Parse meta configuration parameters and determine if any required
	// configuration keys are missing.
	missingKeys := helper.ParseMetaConfig(node.Meta, requiredKeys)

	// If none of the required keys are present, the node is not configured
	// for autoscaling and cannot be registered.
	if len(missingKeys) == len(requiredKeys) {
		err = fmt.Errorf("node %v does not contain a valid autoscaling "+
			"configuration", node.ID)
		return nil, err
	}

	// If some of the required keys are missing, the autoscaling configuration
	// is considered invalid and the node cannot be registered.
	if len(missingKeys) > 0 {
		err = fmt.Errorf("the autoscaling configuration for node %v is missing "+
			"required configuration parameters: %v", node.ID, missingKeys)
		return nil, err
	}

	// Setup configuration for our structure decoder.
	config := &mapstructure.DecoderConfig{
		WeaklyTypedInput: true,
		Result:           result,
	}

	// Create a new structure decoder.
	decoder, err := mapstructure.NewDecoder(config)
	if err != nil {
		return nil, err
	}

	// Decode the meta configuration parameters and build a worker pool
	// record.
	if err = decoder.Decode(node.Meta); err != nil {
		return nil, err
	}

	return result, nil
}

// Register is responsible for registering a newly discovered worker pool
// or registering a node with an previously discovered worker pool.
func Register(node *nomad.Node, workerPool *structs.WorkerPool,
	nodeRegistry *structs.NodeRegistry) (err error) {

	// Decline to register the node if it is not in a ready state.
	if node.Status != structs.NodeStatusReady {
		return fmt.Errorf("an attempt to register node %v failed because the "+
			"node state was %v and must be %v", node.ID, node.Status,
			structs.NodeStatusReady)
	}

	// Decline to register the node if drain mode is enabled.
	if node.Drain {
		return fmt.Errorf("an attempt to register node %v failed because the "+
			"node is in drain mode", node.ID)
	}

	nodeRegistry.Lock.Lock()
	defer nodeRegistry.Lock.Unlock()

	// If the worker pool is already present in the registry, determine
	// if the node is already registered, otherwise, register the node.
	if existingPool, ok := nodeRegistry.WorkerPools[workerPool.Name]; ok {
		changed, err := helper.HasObjectChanged(existingPool, workerPool)
		if err != nil {
			logging.Error("client/node_discovery: unable to determine if the "+
				"worker pool configuration has been updated: %v", err)
		}

		// Update existing worker pool configuration.
		if changed {
			logging.Debug("client/node_discovery: worker pool configuration has " +
				"changed, updating.")
			existingPool.Max = workerPool.Max
			existingPool.Min = workerPool.Min
			existingPool.Region = workerPool.Region
			existingPool.Cooldown = workerPool.Cooldown
			existingPool.RetryThreshold = workerPool.RetryThreshold
			existingPool.FaultTolerance = workerPool.FaultTolerance
			existingPool.ScalingEnabled = workerPool.ScalingEnabled
			existingPool.NotificationUID = workerPool.NotificationUID
			existingPool.ScalingThreshold = workerPool.ScalingThreshold
		}

		// If the node is not already known to the worker pool, register it.
		if _, ok := existingPool.Nodes[node.ID]; !ok {
			if workerPool.ScalingEnabled {
				logging.Debug("client/node_discovery: registering node %v under "+
					"previously discovered worker pool %v", node.ID, workerPool.Name)

				// Register the node within the worker pool record.
				existingPool.Nodes[node.ID] = node

				// Register the node in the node registry.
				nodeRegistry.RegisteredNodes[node.ID] = workerPool.Name
			}
		}

		return nil
	}

	// Add the node to the worker pool.
	workerPool.Nodes[node.ID] = node

	logging.Debug("client/node_discovery: registering node %v with new worker "+
		"pool %v", node.ID, workerPool.Name)

	// Add an observed node record and register the node with the
	// worker pool.
	nodeRegistry.RegisteredNodes[node.ID] = workerPool.Name
	nodeRegistry.WorkerPools[workerPool.Name] = workerPool

	return
}

// Deregister is responsible for removing a node from a worker pool record.
// If after node deregistration, a worker pool has no remaining nodes, the
// worker pool is removed from the node registry.
func Deregister(node string, nodeRegistry *structs.NodeRegistry) (err error) {
	nodeRegistry.Lock.Lock()
	defer nodeRegistry.Lock.Unlock()

	// Return if there is no node registration to remove.
	pool, ok := nodeRegistry.RegisteredNodes[node]
	if !ok {
		return fmt.Errorf("node %v was not previously registered, no "+
			"deregistration is required", node)
	}

	logging.Debug("client/node_discovery: deregistring node %v from previously "+
		"discovered worker pool %v", node, pool)

	// Obtain a reference to the worker pool record.
	workerPool := nodeRegistry.WorkerPools[pool]

	// Remove the observed node record and deregister the node from the
	// worker pool.
	delete(workerPool.Nodes, node)
	delete(nodeRegistry.RegisteredNodes, node)

	// If the worker pool has no registered nodes left, deregister the
	// worker pool.
	if len(workerPool.Nodes) <= 0 {
		logging.Warning("client/node_discovery: worker pool %v has no healthy "+
			"registered nodes, deregistering worker pool", workerPool.Name)
		delete(nodeRegistry.WorkerPools, workerPool.Name)
	}

	return
}

// NodeRegistryUpdated determines if the node registry has been updated
// and manages updating the node hash.
func NodeRegistryUpdated(nodeRegistry *structs.NodeRegistry) (updated bool) {
	nodeRegistry.Lock.Lock()
	defer nodeRegistry.Lock.Unlock()

	nodeHash, err := hashstructure.Hash(nodeRegistry.RegisteredNodes, nil)
	if err != nil {
		logging.Error("client/node_discovery: an error occurred while computing "+
			"the registered node hash: %v", err)
	}

	if nodeRegistry.RegisteredNodesHash != nodeHash {
		nodeRegistry.RegisteredNodesHash = nodeHash
		updated = true
	}

	return
}<|MERGE_RESOLUTION|>--- conflicted
+++ resolved
@@ -36,17 +36,11 @@
 		}
 
 		for _, node := range nodes {
-<<<<<<< HEAD
+      if node.ModifyIndex <= nodeRegistry.LastChangeIndex {
+				continue
+			}
+      
 			if node.Drain == true && node.Status == nomadStructs.NodeStatusReady {
-=======
-			if node.ModifyIndex <= nodeRegistry.LastChangeIndex {
-				continue
-			}
-
-			// BUG (e.westfall): We should check for drain mode and status ready.
-			// Deregister the node if it has been placed in drain mode.
-			if node.Drain == true {
->>>>>>> e0c43d97
 				logging.Warning("client/node_discovery: node %v has been placed in "+
 					"drain mode, initiating deregistration of the node", node.ID)
 
