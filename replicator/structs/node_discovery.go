package structs

import (
	"sync"
<<<<<<< HEAD
	"time"
=======
>>>>>>> 4b7d6d41

	nomad "github.com/hashicorp/nomad/api"
)

// NewNodeRegistry returns a new NodeRegistry object to allow Replicator
// to track discovered worker pools and nodes.
func NewNodeRegistry() *NodeRegistry {
	return &NodeRegistry{
		WorkerPools:     make(map[string]*WorkerPool),
		RegisteredNodes: make(map[string]string),
		Lock:            sync.RWMutex{},
	}
}

// NodeRegistry tracks worker pools and nodes discovered by Replicator.
// The object contains a lock to provide mutual exclusion protection.
type NodeRegistry struct {
	LastChangeIndex     uint64
	Lock                sync.RWMutex
	RegisteredNodes     map[string]string
	RegisteredNodesHash uint64
	WorkerPools         map[string]*WorkerPool
}

// NewWorkerPool is a constructor method that provides a pointer to a new
// worker pool object
func NewWorkerPool() *WorkerPool {
	// Return a new worker pool object with default values set.
	return &WorkerPool{
		Cooldown:          300,
		FaultTolerance:    1,
		Nodes:             make(map[string]*nomad.Node),
		NodeRegistrations: make(map[string]time.Time),
		RetryThreshold:    3,
		ScalingThreshold:  3,
	}
}

// WorkerPool represents the scaling configuration of a discovered
// worker pool and its associated node membership.
type WorkerPool struct {
	Cooldown          int                    `mapstructure:"replicator_cooldown"`
	FaultTolerance    int                    `mapstructure:"replicator_node_fault_tolerance"`
	Max               int                    `mapstructure:"replicator_max"`
	Min               int                    `mapstructure:"replicator_min"`
	Name              string                 `mapstructure:"replicator_worker_pool"`
	NodeRegistrations map[string]time.Time   `hash:"ignore"`
	Nodes             map[string]*nomad.Node `hash:"ignore"`
	NotificationUID   string                 `mapstructure:"replicator_notification_uid"`
	ProtectedNode     string                 `hash:"ignore"`
	Region            string                 `mapstructure:"replicator_region"`
	RetryThreshold    int                    `mapstructure:"replicator_retry_threshold"`
	ScalingEnabled    bool                   `mapstructure:"replicator_enabled"`
	ScalingProvider   ScalingProvider        `hash:"ignore"`
	ScalingThreshold  int                    `mapstructure:"replicator_scaling_threshold"`
	State             *ScalingState          `hash:"ignore"`
}

// MostRecentNode represents the most recently launched node in a
// worker pool after a scale-out operation.
type MostRecentNode struct {
	InstanceID       string
	InstanceIP       string
	LaunchTime       time.Time
	MostRecentLaunch time.Time
}<|MERGE_RESOLUTION|>--- conflicted
+++ resolved
@@ -2,10 +2,7 @@
 
 import (
 	"sync"
-<<<<<<< HEAD
 	"time"
-=======
->>>>>>> 4b7d6d41
 
 	nomad "github.com/hashicorp/nomad/api"
 )
